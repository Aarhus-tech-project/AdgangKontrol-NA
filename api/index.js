import 'dotenv/config';
import express from 'express';
import cors from 'cors';
import mysql from 'mysql2/promise';
import mqtt from 'mqtt';
import bcrypt from 'bcryptjs';
import { createHash } from 'node:crypto';

/* Env & DB  */
const getEnvOrThrow = (key) => {
  if (!process.env[key]) throw new Error(`Missing env var ${key}`);
  return process.env[key];
};
const PORT = process.env.PORT || 3000;

//database connection pool
const gatekeeperDb = await mysql.createPool({
  host: getEnvOrThrow('DB_HOST'),
  user: getEnvOrThrow('DB_USER'),
  password: getEnvOrThrow('DB_PASS'),
  database: getEnvOrThrow('DB_NAME'),
  waitForConnections: true,
  connectionLimit: 5,
});

<<<<<<< HEAD
/*  App  */
const app = express();
const allowedOrigins = (process.env.ORIGINS
  ? process.env.ORIGINS.split(',').map(s => s.trim()).filter(Boolean)
  : ['http://localhost:5173', 'http://127.0.0.1:5173', 'http://172.31.0.137:5173']);
=======
//create web server
const app = express();

//Frontend allowed to call API
const allowedOrigins = (process.env.ORIGINS ? process.env.ORIGINS.split(',').map(s => s.trim()).filter(Boolean) : ['http://localhost:5173', 'http://127.0.0.1:5173', 'http://172.31.0.137:5173']);
>>>>>>> 5405c93f

// Allow requests from specific frontend origins
app.use(cors({ origin: allowedOrigins, credentials: false }));

// Parse JSON request bodies
app.use(express.json());
<<<<<<< HEAD
app.use(express.static('public'));
app.use((req, _res, next) => { console.log(req.method, req.url); next(); });

/* Health  */
=======

// Serve static files from /public (e.g. health page)
app.use(express.static('public')); 

// Log incoming request
app.use((req, _res, next) => { console.log(req.method, req.url); next(); });

// Health check endpoints
>>>>>>> 5405c93f
app.get('/api/admin/health', (_req, res) => {
  res.json({ ok: true, ts: new Date().toISOString() });
});
app.get('/api/health', (_req, res) => res.json({ ok: true }));

<<<<<<< HEAD
/* Users  */
=======
// List up to 100 users for admin UI
>>>>>>> 5405c93f
app.get('/api/admin/users', async (_req, res) => {
  const [rows] = await gatekeeperDb.query(
    'SELECT id, full_name, active, current_pin_id, created_at FROM users ORDER BY id DESC LIMIT 100;'
  );
  res.json(rows);
});

<<<<<<< HEAD
// Create user 
app.post('/api/admin/users', async (req, res) => {
  const { full_name, active = 1, pin } = req.body || {};
=======
// Create a new user
app.post('/api/admin/users', async (req, res) => {
    // Extract full_name and active from request body.
   // If active is not given, default to 1
  const { full_name, active = 1 } = req.body || {};

   // Validate: full_name must exist and be a string.
   // If not, return 400 Bad Request with an error message
>>>>>>> 5405c93f
  if (!full_name || typeof full_name !== 'string') {
    return res.status(400).json({ error: 'full_name_required' });
  }

<<<<<<< HEAD
  const validatePin = (p) => {
    if (p == null || p === '') return true;     
    if (typeof p !== 'string') return false;
    return /^\d{4,10}$/.test(p);                 
  };
  if (!validatePin(pin)) {
    return res.status(400).json({ error: 'bad_pin' });
  }

  const conn = await gatekeeperDb.getConnection();
  try {
    await conn.beginTransaction();

    // 1) create user
    const [insUser] = await conn.query(
      'INSERT INTO users (full_name, active) VALUES (?, ?);',
      [full_name.trim(), active ? 1 : 0]
    );
    const userId = insUser.insertId;

    if (pin && pin.trim()) {
      // disallow duplicate active current PINs
      const [rows] = await conn.query(
        `SELECT u.id AS user_id, p.pin_hash
           FROM users u
           JOIN pins p ON p.id = u.current_pin_id
          WHERE u.active = 1 AND p.active = 1`
      );
      for (const r of rows) {
        if (bcrypt.compareSync(pin, r.pin_hash)) {
          throw Object.assign(new Error('duplicate_active_pin'), { code: 'DUP_PIN' });
        }
      }

      const pinHash = bcrypt.hashSync(pin, 10);
      const [insPin] = await conn.query(
        'INSERT INTO pins (user_id, pin_hash, active) VALUES (?, ?, 1);',
        [userId, pinHash]
      );
      const pinId = insPin.insertId;

      await conn.query('UPDATE users SET current_pin_id=? WHERE id=?;', [pinId, userId]);
    }

    await conn.commit();

    const [[row]] = await gatekeeperDb.query(
      'SELECT id, full_name, active, current_pin_id, created_at FROM users WHERE id=?;',
      [userId]
    );
    res.status(201).json(row);
  } catch (e) {
    await conn.rollback();
    if (e.code === 'DUP_PIN') {
      return res.status(409).json({ error: 'pin_in_use' });
    }
    console.error('[users.post] error:', e);
    res.status(500).json({ error: 'db_error' });
  } finally {
    conn.release();
  }
});

// Update user. Cascade cards & current PIN on activate/deactivate.
app.patch('/api/admin/users/:id', async (req, res) => {
  const id = Number(req.params.id);
  if (!Number.isInteger(id)) return res.status(400).json({ error: 'bad_id' });
=======
    // Insert the new user into the database.
    // Use parameterized query ? to prevent SQL injection.
    // Trim spaces from name, and store active.
  const [result] = await gatekeeperDb.query(
    'INSERT INTO users (full_name, active) VALUES (?, ?);',
    [full_name.trim(), active ? 1 : 0]
  );

    // Query the database again to fetch the newly created user
    // by its auto generated ID result.insertId.
  const [rows] = await gatekeeperDb.query(
    'SELECT id, full_name, active, current_pin_id, created_at FROM users WHERE id=?;',
    [result.insertId]
  );
  

  // Respond with 201 Created and return the new user as JSON.
  res.status(201).json(rows[0]);
});

// Update an existing user (partial update: only fields sent are changed)
app.patch('/api/admin/users/:id', async (req, res) => {
    // Convert :id from string to number
  const id = Number(req.params.id); 
  // Validate id is an integer
  if (!Number.isInteger(id)) {
    return res.status(400).json({ error: 'bad_id' });
  }
  const setParts = [];
  const params = [];
  if (typeof req.body.full_name === 'string') { setParts.push('full_name=?'); params.push(req.body.full_name.trim()); }
  if (req.body.active !== undefined) { setParts.push('active=?'); params.push(req.body.active ? 1 : 0); }
  if (req.body.current_pin_id !== undefined) { setParts.push('current_pin_id=?'); params.push(req.body.current_pin_id ?? null); }
  if (!setParts.length) return res.status(400).json({ error: 'no_fields' });
>>>>>>> 5405c93f

  const setClauses = [];
  const values = [];

  if (typeof req.body.full_name === 'string') {
    setClauses.push('full_name=?'); values.push(req.body.full_name.trim());
  }
  if (req.body.active !== undefined) {
    setClauses.push('active=?'); values.push(req.body.active ? 1 : 0);
  }
  if (req.body.current_pin_id !== undefined) {
    setClauses.push('current_pin_id=?'); values.push(req.body.current_pin_id ?? null);
  }
  if (!setClauses.length) return res.status(400).json({ error: 'no_fields' });

  const isDeactivating = req.body.active === 0 || req.body.active === false;
  const isActivating   = req.body.active === 1 || req.body.active === true;

  const conn = await gatekeeperDb.getConnection();
  try {
    await conn.beginTransaction();

    // 1) apply user changes
    values.push(id);
    await conn.query(`UPDATE users SET ${setClauses.join(', ')} WHERE id=?;`, values);

    // 2) cascades
    if (isDeactivating) {
      // all cards OFF
      await conn.query('UPDATE rfid_cards SET active=0 WHERE user_id=?;', [id]);
      // current PIN OFF (keep pointer linked)
      await conn.query(`
        UPDATE pins p
        JOIN users u ON u.current_pin_id = p.id
        SET p.active = 0
        WHERE u.id = ?;
      `, [id]);
    }

    if (isActivating) {
      // all cards ON
      await conn.query('UPDATE rfid_cards SET active=1 WHERE user_id=?;', [id]);
      // current PIN ON (if any)
      await conn.query(`
        UPDATE pins p
        JOIN users u ON u.current_pin_id = p.id
        SET p.active = 1
        WHERE u.id = ?;
      `, [id]);
    }

    // 3) if request explicitly changed current_pin_id, align that pin with user's active state
    if (req.body.current_pin_id !== undefined && req.body.current_pin_id !== null) {
      const [[user]] = await conn.query('SELECT active FROM users WHERE id=? LIMIT 1;', [id]);
      const pinShouldBe = user?.active ? 1 : 0;
      await conn.query('UPDATE pins SET active=? WHERE id=?;', [pinShouldBe, req.body.current_pin_id]);
    }

    await conn.commit();

    const [rows] = await gatekeeperDb.query(
      'SELECT id, full_name, active, current_pin_id, created_at FROM users WHERE id=?;',
      [id]
    );
    if (!rows.length) return res.status(404).json({ error: 'not_found' });
    res.json(rows[0]);
  } catch (e) {
    await conn.rollback();
    console.error('[users.patch] error:', e);
    res.status(500).json({ error: 'db_error' });
  } finally {
    conn.release();
  }
});

app.delete('/api/admin/users/:id', async (req, res) => {
  const id = Number(req.params.id);
  if (!Number.isInteger(id)) return res.status(400).json({ error: 'bad_id' });
  await gatekeeperDb.query('DELETE FROM users WHERE id=?;', [id]);
  res.json({ ok: true });
});

/* Events  */
app.get('/api/admin/events', async (req, res) => {
  const { result, credential_type, from, to } = req.query;
  let limit = parseInt(req.query.limit, 10);
  if (!Number.isFinite(limit) || limit <= 0) limit = 100;
  if (limit > 500) limit = 500;

  const where = [];
  const params = [];
  if (result)          { where.push('result = ?');          params.push(result); }
  if (credential_type) { where.push('credential_type = ?'); params.push(credential_type); }
  if (from)            { where.push('ts >= ?');             params.push(from); }
  if (to)              { where.push('ts <= ?');             params.push(to); }

  const sql =
    'SELECT id, ts, door_id, user_id, credential_type, presented_uid, result, reason ' +
    'FROM events ' + (where.length ? `WHERE ${where.join(' AND ')} ` : '') +
    'ORDER BY id DESC LIMIT ?';
  params.push(limit);

  const [rows] = await gatekeeperDb.query(sql, params);
  res.json(rows);
});

/* Doors  */
const ACCESS_MODES = new Set(['RFID_OR_PIN', 'RFID_AND_PIN']);

app.get('/api/admin/doors', async (_req, res) => {
  try {
    const [rows] = await gatekeeperDb.query(`
      SELECT id, door_key, name, location, access_mode, open_time_s, active, last_seen_ts
      FROM doors
      ORDER BY id DESC
      LIMIT 200
    `);
    res.json(rows);
  } catch (e) {
    console.error(e);
    res.status(500).json({ error: 'db_error' });
  }
});

app.post('/api/admin/doors', async (req, res) => {
  try {
    const { door_key, name = null, location = null, access_mode = 'RFID_OR_PIN', open_time_s = 5, active = 1 } = req.body || {};
    if (!door_key || typeof door_key !== 'string') return res.status(400).json({ error: 'door_key_required' });
    if (!ACCESS_MODES.has(access_mode)) return res.status(400).json({ error: 'bad_access_mode' });

    const secs = Number(open_time_s);
    if (!Number.isInteger(secs) || secs < 1 || secs > 60) return res.status(400).json({ error: 'bad_open_time_s' });

    const act = active ? 1 : 0;

    const [result] = await gatekeeperDb.query(
      `INSERT INTO doors (door_key, name, location, access_mode, open_time_s, active)
       VALUES (?, ?, ?, ?, ?, ?)`,
      [door_key.trim(), name || null, location || null, access_mode, secs, act]
    );

    const [rows] = await gatekeeperDb.query(
      `SELECT id, door_key, name, location, access_mode, open_time_s, active, last_seen_ts
         FROM doors
        WHERE id = ?`,
      [result.insertId]
    );
    res.status(201).json(rows[0]);
  } catch (e) {
    if (e?.code === 'ER_DUP_ENTRY') return res.status(409).json({ error: 'door_key_exists' });
    console.error(e);
    res.status(500).json({ error: 'db_error' });
  }
});

app.patch('/api/admin/doors/:id', async (req, res) => {
  try {
    const id = Number(req.params.id);
    if (!Number.isInteger(id)) return res.status(400).json({ error: 'bad_id' });

    const setParts = [];
    const params = [];

    if (typeof req.body.door_key === 'string' && req.body.door_key.trim()) {
      setParts.push('door_key=?'); params.push(req.body.door_key.trim());
    }
    if (req.body.name !== undefined)       { setParts.push('name=?');      params.push((req.body.name ?? null) || null); }
    if (req.body.location !== undefined)   { setParts.push('location=?');  params.push((req.body.location ?? null) || null); }
    if (req.body.access_mode !== undefined){
      if (!ACCESS_MODES.has(req.body.access_mode)) return res.status(400).json({ error: 'bad_access_mode' });
      setParts.push('access_mode=?'); params.push(req.body.access_mode);
    }
    if (req.body.open_time_s !== undefined){
      const secs = Number(req.body.open_time_s);
      if (!Number.isInteger(secs) || secs < 1 || secs > 60) return res.status(400).json({ error: 'bad_open_time_s' });
      setParts.push('open_time_s=?'); params.push(secs);
    }
    if (req.body.active !== undefined)     { setParts.push('active=?');    params.push(req.body.active ? 1 : 0); }

    if (!setParts.length) return res.status(400).json({ error: 'no_fields' });

    params.push(id);
    await gatekeeperDb.query(`UPDATE doors SET ${setParts.join(', ')} WHERE id=?`, params);

    const [rows] = await gatekeeperDb.query(
      `SELECT id, door_key, name, location, access_mode, open_time_s, active, last_seen_ts
         FROM doors WHERE id=?`,
      [id]
    );
    if (!rows.length) return res.status(404).json({ error: 'not_found' });
    res.json(rows[0]);
  } catch (e) {
    if (e?.code === 'ER_DUP_ENTRY') return res.status(409).json({ error: 'door_key_exists' });
    console.error(e);
    res.status(500).json({ error: 'db_error' });
  }
});

app.delete('/api/admin/doors/:id', async (req, res) => {
  try {
    const id = Number(req.params.id);
    if (!Number.isInteger(id)) return res.status(400).json({ error: 'bad_id' });
    await gatekeeperDb.query('DELETE FROM doors WHERE id=?', [id]);
    res.json({ ok: true });
  } catch (e) {
    console.error(e);
    res.status(500).json({ error: 'db_error' });
  }
});

/* MQTT & Events  */
const mqttUrl = process.env.MQTT_URL || 'mqtt://172.31.0.137:1883';
const mqttClientId = process.env.MQTT_CLIENT_ID || 'gatekeeper-api';
const defaultDoorId = Number(process.env.DOOR_ID || NaN);
const mqttTopicBase = process.env.MQTT_TOPIC_BASE || 'doors';

const CREDENTIAL = { RFID: 'RFID', PIN: 'PIN', UNKNOWN: 'UNKNOWN' };
const EVENT_RESULT = { GRANTED: 'granted', DENIED: 'denied' };

//In memory cache for door lookups
const doorKeyToIdCache = new Map();

async function resolveDoorIdByKey(door_key) {
  if (!door_key) return Number.isFinite(defaultDoorId) ? defaultDoorId : null;
  if (doorKeyToIdCache.has(door_key)) return doorKeyToIdCache.get(door_key);
  const [rows] = await gatekeeperDb.query(
    'SELECT id FROM doors WHERE door_key=? AND active=1 LIMIT 1',
    [door_key]
  );
  const id = rows.length ? rows[0].id : null;
  doorKeyToIdCache.set(door_key, id);
  return id;
}

async function checkDoorUserAccess(door_id, user_id) {
  if (!door_id || !user_id) return false;
  const [rows] = await gatekeeperDb.query(
    'SELECT allowed FROM door_access WHERE door_id=? AND user_id=? LIMIT 1',
    [door_id, user_id]
  );
  return rows.length > 0 && rows[0].allowed === 1;
}

const mqttClient = mqtt.connect(mqttUrl, {
  clientId: mqttClientId,
  clean: true,
  reconnectPeriod: 2000,
  protocolVersion: 5,
});

mqttClient.on('connect', () => {
  console.log('[MQTT] connected:', mqttUrl);
  const topics = [
    'card_input', 'code_input', 'egress_request',
    `${mqttTopicBase}/+/card_input`,
    `${mqttTopicBase}/+/code_input`,
    `${mqttTopicBase}/+/egress_request`,
  ];
  mqttClient.subscribe(topics, { qos: 1 }, (err) => {
    if (err) console.error('[MQTT] subscribe error:', err);
  });
});

mqttClient.on('error', (err) => console.error('[MQTT] error:', err));

async function recordEventAndNotifyDoor({ door_id, door_key, credential_type, presented_uid, user_id, ok, reason }) {
  let eventId = null;

  const resolvedDoorId = Number.isFinite(door_id)
    ? door_id
    : (Number.isFinite(defaultDoorId) ? defaultDoorId : null);

  try {
    if (resolvedDoorId) {
      const [res] = await gatekeeperDb.query(
        `INSERT INTO events (door_id, user_id, credential_type, presented_uid, result, reason)
         VALUES (?, ?, ?, ?, ?, ?)`,
        [
          resolvedDoorId,
          ok ? (user_id ?? null) : null,
          credential_type,
          presented_uid ?? null,
          ok ? EVENT_RESULT.GRANTED : EVENT_RESULT.DENIED,
          ok ? null : (reason || null),
        ]
      );
      eventId = res.insertId;
    } else {
      console.warn('[MQTT] No door_id available; skipping events insert');
    }
  } catch (e) {
    console.error('[MQTT] insert event error:', e.message || e);
  }

  const resultTopic = ok ? 'access_granted' : 'access_denied';
  const outTopic = door_key ? `${mqttTopicBase}/${door_key}/${resultTopic}` : resultTopic;

  mqttClient.publish(outTopic, '', { qos: 1 }, (err) => {
    if (err) console.error('[MQTT] publish error:', err);
  });

  return eventId;
}

mqttClient.on('message', async (topic, payload) => {
  const text = (payload?.toString() || '').trim();
  if (!text) return;

  let door_key = null;
  let sub = topic;
  const prefix = `${mqttTopicBase}/`;
  if (topic.startsWith(prefix)) {
    const parts = topic.split('/');
    door_key = parts[1] || null;
    sub = parts.slice(2).join('/');
  }

  try {
    if (sub === 'egress_request' || topic === 'egress_request') {
      const door_id = await resolveDoorIdByKey(door_key);
      await recordEventAndNotifyDoor({
        door_id, door_key,
        credential_type: CREDENTIAL.UNKNOWN,
        presented_uid: null,
        user_id: null,
        ok: true,
        reason: 'egress',
      });
      return;
    }

    if (sub === 'card_input' || topic === 'card_input') {
      const door_id = await resolveDoorIdByKey(door_key);
      const [rows] = await gatekeeperDb.query(
        `SELECT u.id AS user_id
           FROM rfid_cards c
           JOIN users u ON u.id = c.user_id
          WHERE c.uid = ? AND c.active = 1 AND u.active = 1
          LIMIT 1`,
        [text]
      );
      if (rows.length) {
        const userId = rows[0].user_id;
        const allowed = await checkDoorUserAccess(door_id, userId);
        if (allowed) {
          await recordEventAndNotifyDoor({ door_id, door_key, credential_type: CREDENTIAL.RFID, presented_uid: text, user_id: userId, ok: true });
        } else {
          await recordEventAndNotifyDoor({ door_id, door_key, credential_type: CREDENTIAL.RFID, presented_uid: text, ok: false, reason: 'no_access_to_door' });
        }
      } else {
        await recordEventAndNotifyDoor({ door_id, door_key, credential_type: CREDENTIAL.RFID, presented_uid: text, ok: false, reason: 'rfid_not_found' });
      }
      return;
    }

    if (sub === 'code_input' || topic === 'code_input') {
      const door_id = await resolveDoorIdByKey(door_key);
      const pin = text;

      const [rows] = await gatekeeperDb.query(
        `SELECT u.id AS user_id, p.pin_hash
           FROM users u
           JOIN pins p ON p.id = u.current_pin_id
          WHERE u.active = 1 AND p.active = 1`
      );

      let matchedUserId = null;
      for (const r of rows) {
        if (bcrypt.compareSync(pin, r.pin_hash)) { matchedUserId = r.user_id; break; }
      }

      let ok = false;
      let reason = 'pin_no_match';
      let userIdForEvent = null;

      if (matchedUserId !== null) {
        const allowed = await checkDoorUserAccess(door_id, matchedUserId);
        if (allowed) {
          ok = true; reason = null; userIdForEvent = matchedUserId;
        } else {
          ok = false; reason = 'no_access_to_door';
        }
      }

      const eventId = await recordEventAndNotifyDoor(
        { door_id, door_key, credential_type: CREDENTIAL.PIN, user_id: userIdForEvent, ok, reason }
      );

      if (eventId) {
        const pinSha = createHash('sha256').update(pin, 'utf8').digest('hex');
        const pinLen = pin.length;
        try {
          await gatekeeperDb.query(
            'UPDATE events SET pin_sha = ?, pin_len = ? WHERE id = ?',
            [pinSha, pinLen, eventId]
          );
        } catch (e) {
          console.error('[PIN_LOG] update error:', e.message || e);
        }
      }
      return;
    }
  } catch (e) {
    console.error('[MQTT] handler error:', e.message || e);
    await recordEventAndNotifyDoor({ credential_type: CREDENTIAL.UNKNOWN, ok: false, reason: 'handler_error' });
  }
});

/*Listen*/
app.listen(PORT, () => {
  console.log(`API listening on http://0.0.0.0:${PORT}`);
});<|MERGE_RESOLUTION|>--- conflicted
+++ resolved
@@ -23,31 +23,18 @@
   connectionLimit: 5,
 });
 
-<<<<<<< HEAD
+//create web server
 /*  App  */
 const app = express();
-const allowedOrigins = (process.env.ORIGINS
-  ? process.env.ORIGINS.split(',').map(s => s.trim()).filter(Boolean)
-  : ['http://localhost:5173', 'http://127.0.0.1:5173', 'http://172.31.0.137:5173']);
-=======
-//create web server
-const app = express();
 
 //Frontend allowed to call API
 const allowedOrigins = (process.env.ORIGINS ? process.env.ORIGINS.split(',').map(s => s.trim()).filter(Boolean) : ['http://localhost:5173', 'http://127.0.0.1:5173', 'http://172.31.0.137:5173']);
->>>>>>> 5405c93f
 
 // Allow requests from specific frontend origins
 app.use(cors({ origin: allowedOrigins, credentials: false }));
 
 // Parse JSON request bodies
 app.use(express.json());
-<<<<<<< HEAD
-app.use(express.static('public'));
-app.use((req, _res, next) => { console.log(req.method, req.url); next(); });
-
-/* Health  */
-=======
 
 // Serve static files from /public (e.g. health page)
 app.use(express.static('public')); 
@@ -56,17 +43,12 @@
 app.use((req, _res, next) => { console.log(req.method, req.url); next(); });
 
 // Health check endpoints
->>>>>>> 5405c93f
 app.get('/api/admin/health', (_req, res) => {
   res.json({ ok: true, ts: new Date().toISOString() });
 });
 app.get('/api/health', (_req, res) => res.json({ ok: true }));
 
-<<<<<<< HEAD
-/* Users  */
-=======
 // List up to 100 users for admin UI
->>>>>>> 5405c93f
 app.get('/api/admin/users', async (_req, res) => {
   const [rows] = await gatekeeperDb.query(
     'SELECT id, full_name, active, current_pin_id, created_at FROM users ORDER BY id DESC LIMIT 100;'
@@ -74,11 +56,6 @@
   res.json(rows);
 });
 
-<<<<<<< HEAD
-// Create user 
-app.post('/api/admin/users', async (req, res) => {
-  const { full_name, active = 1, pin } = req.body || {};
-=======
 // Create a new user
 app.post('/api/admin/users', async (req, res) => {
     // Extract full_name and active from request body.
@@ -87,80 +64,10 @@
 
    // Validate: full_name must exist and be a string.
    // If not, return 400 Bad Request with an error message
->>>>>>> 5405c93f
   if (!full_name || typeof full_name !== 'string') {
     return res.status(400).json({ error: 'full_name_required' });
   }
 
-<<<<<<< HEAD
-  const validatePin = (p) => {
-    if (p == null || p === '') return true;     
-    if (typeof p !== 'string') return false;
-    return /^\d{4,10}$/.test(p);                 
-  };
-  if (!validatePin(pin)) {
-    return res.status(400).json({ error: 'bad_pin' });
-  }
-
-  const conn = await gatekeeperDb.getConnection();
-  try {
-    await conn.beginTransaction();
-
-    // 1) create user
-    const [insUser] = await conn.query(
-      'INSERT INTO users (full_name, active) VALUES (?, ?);',
-      [full_name.trim(), active ? 1 : 0]
-    );
-    const userId = insUser.insertId;
-
-    if (pin && pin.trim()) {
-      // disallow duplicate active current PINs
-      const [rows] = await conn.query(
-        `SELECT u.id AS user_id, p.pin_hash
-           FROM users u
-           JOIN pins p ON p.id = u.current_pin_id
-          WHERE u.active = 1 AND p.active = 1`
-      );
-      for (const r of rows) {
-        if (bcrypt.compareSync(pin, r.pin_hash)) {
-          throw Object.assign(new Error('duplicate_active_pin'), { code: 'DUP_PIN' });
-        }
-      }
-
-      const pinHash = bcrypt.hashSync(pin, 10);
-      const [insPin] = await conn.query(
-        'INSERT INTO pins (user_id, pin_hash, active) VALUES (?, ?, 1);',
-        [userId, pinHash]
-      );
-      const pinId = insPin.insertId;
-
-      await conn.query('UPDATE users SET current_pin_id=? WHERE id=?;', [pinId, userId]);
-    }
-
-    await conn.commit();
-
-    const [[row]] = await gatekeeperDb.query(
-      'SELECT id, full_name, active, current_pin_id, created_at FROM users WHERE id=?;',
-      [userId]
-    );
-    res.status(201).json(row);
-  } catch (e) {
-    await conn.rollback();
-    if (e.code === 'DUP_PIN') {
-      return res.status(409).json({ error: 'pin_in_use' });
-    }
-    console.error('[users.post] error:', e);
-    res.status(500).json({ error: 'db_error' });
-  } finally {
-    conn.release();
-  }
-});
-
-// Update user. Cascade cards & current PIN on activate/deactivate.
-app.patch('/api/admin/users/:id', async (req, res) => {
-  const id = Number(req.params.id);
-  if (!Number.isInteger(id)) return res.status(400).json({ error: 'bad_id' });
-=======
     // Insert the new user into the database.
     // Use parameterized query ? to prevent SQL injection.
     // Trim spaces from name, and store active.
@@ -195,21 +102,6 @@
   if (req.body.active !== undefined) { setParts.push('active=?'); params.push(req.body.active ? 1 : 0); }
   if (req.body.current_pin_id !== undefined) { setParts.push('current_pin_id=?'); params.push(req.body.current_pin_id ?? null); }
   if (!setParts.length) return res.status(400).json({ error: 'no_fields' });
->>>>>>> 5405c93f
-
-  const setClauses = [];
-  const values = [];
-
-  if (typeof req.body.full_name === 'string') {
-    setClauses.push('full_name=?'); values.push(req.body.full_name.trim());
-  }
-  if (req.body.active !== undefined) {
-    setClauses.push('active=?'); values.push(req.body.active ? 1 : 0);
-  }
-  if (req.body.current_pin_id !== undefined) {
-    setClauses.push('current_pin_id=?'); values.push(req.body.current_pin_id ?? null);
-  }
-  if (!setClauses.length) return res.status(400).json({ error: 'no_fields' });
 
   const isDeactivating = req.body.active === 0 || req.body.active === false;
   const isActivating   = req.body.active === 1 || req.body.active === true;
